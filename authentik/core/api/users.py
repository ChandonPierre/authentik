"""User API Views"""
from django.db.models.base import Model
from django.urls import reverse_lazy
from django.utils.http import urlencode
<<<<<<< HEAD
from drf_yasg.utils import swagger_auto_schema, swagger_serializer_method
=======
from drf_yasg2.utils import swagger_auto_schema, swagger_serializer_method
>>>>>>> c180a521
from guardian.utils import get_anonymous_user
from rest_framework.decorators import action
from rest_framework.fields import CharField, SerializerMethodField
from rest_framework.request import Request
from rest_framework.response import Response
from rest_framework.serializers import BooleanField, ModelSerializer, Serializer
from rest_framework.viewsets import ModelViewSet

from authentik.admin.api.metrics import CoordinateSerializer, get_events_per_1h
from authentik.api.decorators import permission_required
<<<<<<< HEAD
from authentik.core.api.utils import LinkSerializer
=======
>>>>>>> c180a521
from authentik.core.middleware import (
    SESSION_IMPERSONATE_ORIGINAL_USER,
    SESSION_IMPERSONATE_USER,
)
from authentik.core.models import Token, TokenIntents, User
from authentik.events.models import EventAction


class UserSerializer(ModelSerializer):
    """User Serializer"""

    is_superuser = BooleanField(read_only=True)
    avatar = CharField(read_only=True)

    class Meta:

        model = User
        fields = [
            "pk",
            "username",
            "name",
            "is_active",
            "last_login",
            "is_superuser",
            "email",
            "avatar",
            "attributes",
        ]


class SessionUserSerializer(Serializer):
    """Response for the /user/me endpoint, returns the currently active user (as `user` property)
    and, if this user is being impersonated, the original user in the `original` property."""

    user = UserSerializer()
    original = UserSerializer(required=False)

    def create(self, validated_data: dict) -> Model:
        raise NotImplementedError

    def update(self, instance: Model, validated_data: dict) -> Model:
        raise NotImplementedError


class UserRecoverySerializer(Serializer):
    """Recovery link for a user to reset their password"""

    link = CharField()

    def create(self, validated_data: dict) -> Model:
        raise NotImplementedError

    def update(self, instance: Model, validated_data: dict) -> Model:
        raise NotImplementedError


class UserMetricsSerializer(Serializer):
    """User Metrics"""

    logins_per_1h = SerializerMethodField()
    logins_failed_per_1h = SerializerMethodField()
    authorizations_per_1h = SerializerMethodField()

    @swagger_serializer_method(serializer_or_field=CoordinateSerializer(many=True))
    def get_logins_per_1h(self, _):
        """Get successful logins per hour for the last 24 hours"""
        request = self.context["request"]._request
        return get_events_per_1h(action=EventAction.LOGIN, user__pk=request.user.pk)

    @swagger_serializer_method(serializer_or_field=CoordinateSerializer(many=True))
    def get_logins_failed_per_1h(self, _):
        """Get failed logins per hour for the last 24 hours"""
        request = self.context["request"]._request
        return get_events_per_1h(
            action=EventAction.LOGIN_FAILED, context__username=request.user.username
        )

    @swagger_serializer_method(serializer_or_field=CoordinateSerializer(many=True))
    def get_authorizations_per_1h(self, _):
        """Get failed logins per hour for the last 24 hours"""
        request = self.context["request"]._request
        return get_events_per_1h(
            action=EventAction.AUTHORIZE_APPLICATION, user__pk=request.user.pk
        )

    def create(self, validated_data: dict) -> Model:
        raise NotImplementedError

    def update(self, instance: Model, validated_data: dict) -> Model:
        raise NotImplementedError


class UserViewSet(ModelViewSet):
    """User Viewset"""

    queryset = User.objects.none()
    serializer_class = UserSerializer
    search_fields = ["username", "name", "is_active"]
    filterset_fields = ["username", "name", "is_active"]

    def get_queryset(self):
        return User.objects.all().exclude(pk=get_anonymous_user().pk)

    @swagger_auto_schema(responses={200: SessionUserSerializer(many=False)})
    @action(detail=False)
    # pylint: disable=invalid-name
    def me(self, request: Request) -> Response:
        """Get information about current user"""
        serializer = SessionUserSerializer(
            data={"user": UserSerializer(request.user).data}
        )
        if SESSION_IMPERSONATE_USER in request._request.session:
            serializer.initial_data["original"] = UserSerializer(
                request._request.session[SESSION_IMPERSONATE_ORIGINAL_USER]
            ).data
        serializer.is_valid()
        return Response(serializer.data)

<<<<<<< HEAD
    @permission_required("authentik_core.view_user", ["authentik_events.view_event"])
=======
    @permission_required("authentik_core.view_user", "authentik_events.view_event")
>>>>>>> c180a521
    @swagger_auto_schema(responses={200: UserMetricsSerializer(many=False)})
    @action(detail=False)
    def metrics(self, request: Request) -> Response:
        """User metrics per 1h"""
        serializer = UserMetricsSerializer(True)
        serializer.context["request"] = request
        return Response(serializer.data)

    @permission_required("authentik_core.reset_user_password")
    @swagger_auto_schema(
<<<<<<< HEAD
        responses={"200": LinkSerializer(many=False)},
=======
        responses={"200": UserRecoverySerializer(many=False)},
>>>>>>> c180a521
    )
    @action(detail=True)
    # pylint: disable=invalid-name, unused-argument
    def recovery(self, request: Request, pk: int) -> Response:
        """Create a temporary link that a user can use to recover their accounts"""
        user: User = self.get_object()
        token, __ = Token.objects.get_or_create(
            identifier=f"{user.uid}-password-reset",
            user=user,
            intent=TokenIntents.INTENT_RECOVERY,
        )
        querystring = urlencode({"token": token.key})
        link = request.build_absolute_uri(
            reverse_lazy("authentik_flows:default-recovery") + f"?{querystring}"
        )
        return Response({"link": link})<|MERGE_RESOLUTION|>--- conflicted
+++ resolved
@@ -2,11 +2,7 @@
 from django.db.models.base import Model
 from django.urls import reverse_lazy
 from django.utils.http import urlencode
-<<<<<<< HEAD
 from drf_yasg.utils import swagger_auto_schema, swagger_serializer_method
-=======
-from drf_yasg2.utils import swagger_auto_schema, swagger_serializer_method
->>>>>>> c180a521
 from guardian.utils import get_anonymous_user
 from rest_framework.decorators import action
 from rest_framework.fields import CharField, SerializerMethodField
@@ -17,10 +13,7 @@
 
 from authentik.admin.api.metrics import CoordinateSerializer, get_events_per_1h
 from authentik.api.decorators import permission_required
-<<<<<<< HEAD
 from authentik.core.api.utils import LinkSerializer
-=======
->>>>>>> c180a521
 from authentik.core.middleware import (
     SESSION_IMPERSONATE_ORIGINAL_USER,
     SESSION_IMPERSONATE_USER,
@@ -139,11 +132,7 @@
         serializer.is_valid()
         return Response(serializer.data)
 
-<<<<<<< HEAD
     @permission_required("authentik_core.view_user", ["authentik_events.view_event"])
-=======
-    @permission_required("authentik_core.view_user", "authentik_events.view_event")
->>>>>>> c180a521
     @swagger_auto_schema(responses={200: UserMetricsSerializer(many=False)})
     @action(detail=False)
     def metrics(self, request: Request) -> Response:
@@ -154,11 +143,7 @@
 
     @permission_required("authentik_core.reset_user_password")
     @swagger_auto_schema(
-<<<<<<< HEAD
         responses={"200": LinkSerializer(many=False)},
-=======
-        responses={"200": UserRecoverySerializer(many=False)},
->>>>>>> c180a521
     )
     @action(detail=True)
     # pylint: disable=invalid-name, unused-argument
