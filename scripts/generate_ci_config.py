--- conflicted
+++ resolved
@@ -4,10 +4,6 @@
 
 with open("local.env.yml", "w") as _config:
     safe_dump({
-<<<<<<< HEAD
-        "secret_key": generate_client_id(),
-        "log_level": "debug"
-=======
-        "secret_key": generate_id()
->>>>>>> 859cf2bd
+        "log_level": "debug",
+        "secret_key": generate_id(),
     }, _config, default_flow_style=False)