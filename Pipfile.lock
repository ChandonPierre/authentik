--- conflicted
+++ resolved
@@ -1,11 +1,7 @@
 {
     "_meta": {
         "hash": {
-<<<<<<< HEAD
-            "sha256": "1636ead76bcc61736245f5255a6dfafbf261c3b37b1a2b2665db50919b4cb1ea"
-=======
-            "sha256": "94b3d5140f0c31dac1fc77af75a0df30ae4fb0571bf6b7fcd722487c63dc1872"
->>>>>>> c7825852
+            "sha256": "587f6d2958f73bf9ae1026c03d123b66937fa642ccd2877f86c4c9b453d15fae"
         },
         "pipfile-spec": 6,
         "requires": {
@@ -105,17 +101,10 @@
         },
         "cheroot": {
             "hashes": [
-<<<<<<< HEAD
-                "sha256:709259ea832932fb4e1c040b87836a260d386155098c7e138fc317937763e7ae",
-                "sha256:abba64f5f0d09b3b8bddf98fa18df1176cd83728b220a995e061c1a766e20a45"
-            ],
-            "version": "==8.0.0"
-=======
                 "sha256:3ff64073efa35b39d5e107410f5c79664dc8c6c5990651e970740c80ab8878a8",
                 "sha256:d523a1525258730026aa35b86c8c47c8d0e3892fb89f0f39157d4b32a50edf05"
             ],
             "version": "==8.1.0"
->>>>>>> c7825852
         },
         "cherrypy": {
             "hashes": [
