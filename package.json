{
<<<<<<< HEAD
  "name": "@goauthentik/authentik",
  "version": "2024.4.2",
  "private": true
=======
    "name": "@goauthentik/authentik",
    "version": "2024.6.0",
    "private": true
>>>>>>> 17acc945
}<|MERGE_RESOLUTION|>--- conflicted
+++ resolved
@@ -1,11 +1,5 @@
 {
-<<<<<<< HEAD
-  "name": "@goauthentik/authentik",
-  "version": "2024.4.2",
-  "private": true
-=======
     "name": "@goauthentik/authentik",
     "version": "2024.6.0",
     "private": true
->>>>>>> 17acc945
 }