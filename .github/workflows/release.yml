name: authentik-on-release

on:
  release:
    types: [published, created]

jobs:
  # Build
  build-server:
    runs-on: ubuntu-latest
    steps:
      - uses: actions/checkout@v1
      - name: Set up QEMU
        uses: docker/setup-qemu-action@v1
      - name: Set up Docker Buildx
        uses: docker/setup-buildx-action@v1
      - name: Docker Login Registry
        uses: docker/login-action@v1
        with:
          username: ${{ secrets.DOCKER_PASSWORD }}
          password: ${{ secrets.DOCKER_USERNAME }}
      - name: Building Docker Image
<<<<<<< HEAD
        uses: docker/build-push-action@v2
        with:
          push: true
          tags: |
            beryju/authentik-proxy:2021.4.4,
            beryju/authentik-proxy:latest,
            ghcr.io/goauthentik/authentik:2021.4.4,
            ghcr.io/goauthentik/authentik:latest
          platforms: linux/amd64,linux/arm64,linux/arm/v7,linux/arm/v8
=======
        run: docker build
          --no-cache
          -t beryju/authentik:2021.4.5
          -t beryju/authentik:latest
          -f Dockerfile .
      - name: Push Docker Container to Registry (versioned)
        run: docker push beryju/authentik:2021.4.5
      - name: Push Docker Container to Registry (latest)
        run: docker push beryju/authentik:latest
>>>>>>> 4e5eeacf
  build-proxy:
    runs-on: ubuntu-latest
    steps:
      - uses: actions/checkout@v1
      - uses: actions/setup-go@v2
        with:
          go-version: "^1.15"
      - name: prepare go api client
        run: |
          cd outpost
          go get -u github.com/go-swagger/go-swagger/cmd/swagger
          swagger generate client -f ../swagger.yaml -A authentik -t pkg/
          go build -v .
      - name: Set up QEMU
        uses: docker/setup-qemu-action@v1
      - name: Set up Docker Buildx
        uses: docker/setup-buildx-action@v1
      - name: Docker Login Registry
        uses: docker/login-action@v1
        with:
          username: ${{ secrets.DOCKER_PASSWORD }}
          password: ${{ secrets.DOCKER_USERNAME }}
      - name: Building Docker Image
<<<<<<< HEAD
        uses: docker/build-push-action@v2
        with:
          push: true
          tags: |
            beryju/authentik-proxy:2021.4.4,
            beryju/authentik-proxy:latest,
            ghcr.io/goauthentik/proxy:2021.4.4,
            ghcr.io/goauthentik/proxy:latest
          context: proxy/
          file: proxy/proxy.Dockerfile
          platforms: linux/amd64,linux/arm64,linux/arm/v7,linux/arm/v8
=======
        run: |
          cd outpost/
          docker build \
          --no-cache \
          -t beryju/authentik-proxy:2021.4.5 \
          -t beryju/authentik-proxy:latest \
          -f proxy.Dockerfile .
      - name: Push Docker Container to Registry (versioned)
        run: docker push beryju/authentik-proxy:2021.4.5
      - name: Push Docker Container to Registry (latest)
        run: docker push beryju/authentik-proxy:latest
>>>>>>> 4e5eeacf
  build-static:
    runs-on: ubuntu-latest
    steps:
      - uses: actions/checkout@v1
      - name: prepare ts api client
        run: |
          docker run --rm -v $(pwd):/local openapitools/openapi-generator-cli generate -i /local/swagger.yaml -g typescript-fetch -o /local/web/api --additional-properties=typescriptThreePlus=true,supportsES6=true,npmName=authentik-api,npmVersion=1.0.0
      - name: Set up QEMU
        uses: docker/setup-qemu-action@v1
      - name: Set up Docker Buildx
        uses: docker/setup-buildx-action@v1
      - name: Docker Login Registry
        uses: docker/login-action@v1
        with:
          username: ${{ secrets.DOCKER_PASSWORD }}
          password: ${{ secrets.DOCKER_USERNAME }}
      - name: Building Docker Image
<<<<<<< HEAD
        uses: docker/build-push-action@v2
        with:
          push: true
          tags: |
            beryju/authentik-static:2021.4.4,
            beryju/authentik-static:latest,
            ghcr.io/goauthentik/static:2021.4.4,
            ghcr.io/goauthentik/static:latest
          context: web/
          platforms: linux/amd64,linux/arm64,linux/arm/v7,linux/arm/v8
=======
        run: |
          cd web/
          docker build \
          --no-cache \
          -t beryju/authentik-static:2021.4.5 \
          -t beryju/authentik-static:latest \
          -f Dockerfile .
      - name: Push Docker Container to Registry (versioned)
        run: docker push beryju/authentik-static:2021.4.5
      - name: Push Docker Container to Registry (latest)
        run: docker push beryju/authentik-static:latest
>>>>>>> 4e5eeacf
  test-release:
    needs:
      - build-server
      - build-static
      - build-proxy
    runs-on: ubuntu-latest
    steps:
      - uses: actions/checkout@v1
      - name: Run test suite in final docker images
        run: |
          sudo apt-get install -y pwgen
          echo "PG_PASS=$(pwgen 40 1)" >> .env
          echo "AUTHENTIK_SECRET_KEY=$(pwgen 50 1)" >> .env
          docker-compose pull -q
          docker-compose up --no-start
          docker-compose start postgresql redis
          docker-compose run -u root --entrypoint /bin/bash server -c "pip install --no-cache -r requirements-dev.txt && ./manage.py test authentik"
  sentry-release:
    needs:
      - test-release
    runs-on: ubuntu-latest
    steps:
      - uses: actions/checkout@v1
      - name: Create a Sentry.io release
        uses: getsentry/action-release@v1
        env:
          SENTRY_AUTH_TOKEN: ${{ secrets.SENTRY_AUTH_TOKEN }}
          SENTRY_ORG: beryjuorg
          SENTRY_PROJECT: authentik
          SENTRY_URL: https://sentry.beryju.org
        with:
          tagName: 2021.4.5
          environment: beryjuorg-prod<|MERGE_RESOLUTION|>--- conflicted
+++ resolved
@@ -20,27 +20,15 @@
           username: ${{ secrets.DOCKER_PASSWORD }}
           password: ${{ secrets.DOCKER_USERNAME }}
       - name: Building Docker Image
-<<<<<<< HEAD
         uses: docker/build-push-action@v2
         with:
           push: true
           tags: |
-            beryju/authentik-proxy:2021.4.4,
+            beryju/authentik-proxy:2021.4.5,
             beryju/authentik-proxy:latest,
-            ghcr.io/goauthentik/authentik:2021.4.4,
+            ghcr.io/goauthentik/authentik:2021.4.5,
             ghcr.io/goauthentik/authentik:latest
           platforms: linux/amd64,linux/arm64,linux/arm/v7,linux/arm/v8
-=======
-        run: docker build
-          --no-cache
-          -t beryju/authentik:2021.4.5
-          -t beryju/authentik:latest
-          -f Dockerfile .
-      - name: Push Docker Container to Registry (versioned)
-        run: docker push beryju/authentik:2021.4.5
-      - name: Push Docker Container to Registry (latest)
-        run: docker push beryju/authentik:latest
->>>>>>> 4e5eeacf
   build-proxy:
     runs-on: ubuntu-latest
     steps:
@@ -64,31 +52,17 @@
           username: ${{ secrets.DOCKER_PASSWORD }}
           password: ${{ secrets.DOCKER_USERNAME }}
       - name: Building Docker Image
-<<<<<<< HEAD
         uses: docker/build-push-action@v2
         with:
           push: true
           tags: |
-            beryju/authentik-proxy:2021.4.4,
+            beryju/authentik-proxy:2021.4.5,
             beryju/authentik-proxy:latest,
-            ghcr.io/goauthentik/proxy:2021.4.4,
+            ghcr.io/goauthentik/proxy:2021.4.5,
             ghcr.io/goauthentik/proxy:latest
           context: proxy/
           file: proxy/proxy.Dockerfile
           platforms: linux/amd64,linux/arm64,linux/arm/v7,linux/arm/v8
-=======
-        run: |
-          cd outpost/
-          docker build \
-          --no-cache \
-          -t beryju/authentik-proxy:2021.4.5 \
-          -t beryju/authentik-proxy:latest \
-          -f proxy.Dockerfile .
-      - name: Push Docker Container to Registry (versioned)
-        run: docker push beryju/authentik-proxy:2021.4.5
-      - name: Push Docker Container to Registry (latest)
-        run: docker push beryju/authentik-proxy:latest
->>>>>>> 4e5eeacf
   build-static:
     runs-on: ubuntu-latest
     steps:
@@ -106,30 +80,16 @@
           username: ${{ secrets.DOCKER_PASSWORD }}
           password: ${{ secrets.DOCKER_USERNAME }}
       - name: Building Docker Image
-<<<<<<< HEAD
         uses: docker/build-push-action@v2
         with:
           push: true
           tags: |
-            beryju/authentik-static:2021.4.4,
+            beryju/authentik-static:2021.4.5,
             beryju/authentik-static:latest,
-            ghcr.io/goauthentik/static:2021.4.4,
+            ghcr.io/goauthentik/static:2021.4.5,
             ghcr.io/goauthentik/static:latest
           context: web/
           platforms: linux/amd64,linux/arm64,linux/arm/v7,linux/arm/v8
-=======
-        run: |
-          cd web/
-          docker build \
-          --no-cache \
-          -t beryju/authentik-static:2021.4.5 \
-          -t beryju/authentik-static:latest \
-          -f Dockerfile .
-      - name: Push Docker Container to Registry (versioned)
-        run: docker push beryju/authentik-static:2021.4.5
-      - name: Push Docker Container to Registry (latest)
-        run: docker push beryju/authentik-static:latest
->>>>>>> 4e5eeacf
   test-release:
     needs:
       - build-server
