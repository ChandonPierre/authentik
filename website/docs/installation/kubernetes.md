--- conflicted
+++ resolved
@@ -21,17 +21,10 @@
 # Values directly affecting authentik
 ###################################
 image:
-<<<<<<< HEAD
-    name: beryju/authentik
-    name_static: beryju/authentik-static
-    name_outposts: beryju/authentik # Prefix used for Outpost deployments, Outpost type and version is appended
-    tag: 2021.3.3
-=======
   name: beryju/authentik
   name_static: beryju/authentik-static
   name_outposts: beryju/authentik # Prefix used for Outpost deployments, Outpost type and version is appended
   tag: 2021.3.3
->>>>>>> fef5a5ca
 
 serverReplicas: 1
 workerReplicas: 1
